--- conflicted
+++ resolved
@@ -1,12 +1,9 @@
 #!/usr/bin/env python
 
 import io
-<<<<<<< HEAD
 import os
 from Bio import SeqIO
-=======
 import numpy as np
->>>>>>> 2c20a751
 from utils import compression_handler
 
 
@@ -39,7 +36,6 @@
 
 
 def read_lengths_from_fastx_file(fastx_file):
-<<<<<<< HEAD
     """
 
     @param fastx_file: file path
@@ -49,9 +45,6 @@
     if os.path.getsize(fastx_file) == 0:
         return 0
 
-=======
-    # TODO: use Bio package
->>>>>>> 2c20a751
     length = {}
     f = compression_handler.get_compressed_file(fastx_file)
     br = io.BufferedReader(f.accessor)
